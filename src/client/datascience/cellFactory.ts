--- conflicted
+++ resolved
@@ -41,8 +41,6 @@
     };
 }
 
-<<<<<<< HEAD
-=======
 export function getCellResource(cell: ICell): Resource {
     if (cell.file !== Identifiers.EmptyFileName) {
         return Uri.file(cell.file);
@@ -50,7 +48,6 @@
     return undefined;
 }
 
->>>>>>> bd9615ac
 export function generateCells(
     settings: IDataScienceSettings | undefined,
     code: string,
